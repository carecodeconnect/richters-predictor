{
 "cells": [
  {
   "cell_type": "code",
   "execution_count": 13,
   "metadata": {},
   "outputs": [],
   "source": [
    "import sys\n",
    "sys.path.append('../src')\n",
    "sys.path.append('../submissions')\n",
    "\n",
    "import pandas as pd\n",
    "import numpy as np\n",
    "import matplotlib.pyplot as plt\n",
    "import seaborn as sns\n",
    "from pathlib import Path\n",
    "from load import load_train_data, load_test_data\n",
    "from evaluate import evaluate_model\n",
    "from submit import save_submission\n",
    "\n",
    "pd.set_option('display.max_columns', None)"
   ]
  },
  {
   "cell_type": "code",
   "execution_count": 162,
   "metadata": {},
   "outputs": [],
   "source": [
    "from sklearn.model_selection import train_test_split\n",
    "from sklearn.preprocessing import OneHotEncoder, TargetEncoder, FunctionTransformer\n",
    "from sklearn.preprocessing import MinMaxScaler\n",
    "from sklearn.compose import ColumnTransformer\n",
    "from sklearn.pipeline import Pipeline\n",
    "from sklearn.linear_model import LogisticRegression\n",
    "from sklearn.ensemble import GradientBoostingClassifier\n",
    "from xgboost import XGBClassifier\n",
    "from sklearn.metrics import f1_score"
   ]
  },
  {
   "cell_type": "code",
   "execution_count": 15,
   "metadata": {},
   "outputs": [],
   "source": [
    "# Load training data\n",
    "train_data = load_train_data(local=True)"
   ]
  },
  {
   "cell_type": "code",
   "execution_count": 16,
   "metadata": {},
   "outputs": [],
   "source": [
    "# Drop geo_level columns\n",
    "#cols_to_drop = ['geo_level_1_id', 'geo_level_2_id', 'geo_level_3_id']\n",
    "#train_data = train_data.drop(columns=cols_to_drop)"
   ]
  },
  {
   "cell_type": "code",
   "execution_count": 17,
   "metadata": {},
   "outputs": [],
   "source": [
    "# Prepare data for preprocessing and modelling\n",
    "TARGET = 'damage_grade'\n",
    "\n",
    "X = train_data.copy()\n",
    "y = train_data.pop(TARGET)"
   ]
  },
  {
   "cell_type": "code",
   "execution_count": 18,
   "metadata": {},
   "outputs": [],
   "source": [
    "# Split into train and validation sets\n",
    "X_train, X_valid, y_train, y_valid = train_test_split(X, y, test_size=0.2,\n",
    "                                                      stratify=y,\n",
    "                                                      random_state=42)"
   ]
  },
  {
   "cell_type": "code",
<<<<<<< HEAD
   "execution_count": 7,
=======
   "execution_count": 19,
>>>>>>> 2eb5b0d9
   "metadata": {},
   "outputs": [
    {
     "data": {
      "text/plain": [
       "Index(['land_surface_condition', 'foundation_type', 'roof_type',\n",
       "       'ground_floor_type', 'other_floor_type', 'position',\n",
       "       'plan_configuration', 'legal_ownership_status'],\n",
       "      dtype='object')"
      ]
     },
<<<<<<< HEAD
     "execution_count": 7,
=======
     "execution_count": 19,
>>>>>>> 2eb5b0d9
     "metadata": {},
     "output_type": "execute_result"
    }
   ],
   "source": [
    "train_data.select_dtypes(include='object').columns"
   ]
  },
  {
   "cell_type": "code",
<<<<<<< HEAD
   "execution_count": 8,
=======
   "execution_count": 179,
>>>>>>> 2eb5b0d9
   "metadata": {},
   "outputs": [],
   "source": [
    "# Create a simple pipeline\n",
    "cols_numerical = ['count_floors_pre_eq', 'age', 'area_percentage', 'height_percentage']\n",
    "\n",
    "cols_one_hot_encode = ['land_surface_condition', 'foundation_type', 'roof_type',\n",
    "       'ground_floor_type', 'other_floor_type', 'position',\n",
    "       'plan_configuration', 'legal_ownership_status']\n",
    "\n",
    "cols_target_encode = ['geo_level_1_id', 'geo_level_2_id', 'geo_level_3_id']\n",
    "\n",
    "cols_frequency_encode = ['geo_level_2_id', 'geo_level_3_id']\n",
    "\n",
    "def freq_encode(df):\n",
    "    return pd.concat([df[col].map(df[col].value_counts(normalize=True)) for col in cols_frequency_encode], axis=1)\n",
    "\n",
    "def get_house_volume(df):\n",
    "    df.loc[:, \"house_volume\"] = df[\"area_percentage\"] * df[\"height_percentage\"]\n",
    "    return df\n",
    "\n",
    "preprocess = ColumnTransformer([\n",
    "    ('onehot_encoder', OneHotEncoder(), cols_one_hot_encode),\n",
    "    ('target_encoder', TargetEncoder(target_type=\"multiclass\"), cols_target_encode),\n",
    "    ('frequency_encoder', FunctionTransformer(freq_encode) , cols_frequency_encode),\n",
    "    ('min_max_scaler', MinMaxScaler(), cols_numerical),    \n",
    "    #('f_e_house_volume', FunctionTransformer(get_house_volume, validate=False), ['area_percentage', 'height_percentage'])\n",
    "])\n",
    "\n",
    "\n",
    "log_reg = LogisticRegression(multi_class='multinomial', max_iter=500, random_state=42)\n",
    "\n",
    "simple_pipe = Pipeline(steps=[\n",
    "    ('preprocess', preprocess),\n",
    "    ('model', log_reg)\n",
    "])"
   ]
  },
  {
   "cell_type": "code",
<<<<<<< HEAD
   "execution_count": 9,
=======
   "execution_count": 180,
>>>>>>> 2eb5b0d9
   "metadata": {},
   "outputs": [
    {
     "name": "stdout",
     "output_type": "stream",
     "text": [
<<<<<<< HEAD
      "F1-score: 0.733\n"
=======
      "F1-score: 0.742\n"
>>>>>>> 2eb5b0d9
     ]
    }
   ],
   "source": [
    "# Evaluate model performance\n",
    "score = evaluate_model(simple_pipe, X_train, X_valid, y_train, y_valid)\n",
    "print(f\"F1-score: {score :.3f}\")"
   ]
  },
  {
   "cell_type": "code",
<<<<<<< HEAD
   "execution_count": 10,
=======
   "execution_count": 181,
>>>>>>> 2eb5b0d9
   "metadata": {},
   "outputs": [],
   "source": [
    "# Load test data and save predictions into a file for submission\n",
    "test_data = load_test_data(local=True)\n",
    "save_submission(simple_pipe, test_data)"
   ]
  },
  {
   "cell_type": "code",
   "execution_count": null,
   "metadata": {},
   "outputs": [],
   "source": []
  }
 ],
 "metadata": {
  "kernelspec": {
   "display_name": "dsr-python",
   "language": "python",
   "name": "python3"
  },
  "language_info": {
   "codemirror_mode": {
    "name": "ipython",
    "version": 3
   },
   "file_extension": ".py",
   "mimetype": "text/x-python",
   "name": "python",
   "nbconvert_exporter": "python",
   "pygments_lexer": "ipython3",
   "version": "3.10.12"
  }
 },
 "nbformat": 4,
 "nbformat_minor": 2
}<|MERGE_RESOLUTION|>--- conflicted
+++ resolved
@@ -87,11 +87,7 @@
   },
   {
    "cell_type": "code",
-<<<<<<< HEAD
-   "execution_count": 7,
-=======
    "execution_count": 19,
->>>>>>> 2eb5b0d9
    "metadata": {},
    "outputs": [
     {
@@ -103,11 +99,7 @@
        "      dtype='object')"
       ]
      },
-<<<<<<< HEAD
-     "execution_count": 7,
-=======
      "execution_count": 19,
->>>>>>> 2eb5b0d9
      "metadata": {},
      "output_type": "execute_result"
     }
@@ -118,11 +110,7 @@
   },
   {
    "cell_type": "code",
-<<<<<<< HEAD
-   "execution_count": 8,
-=======
    "execution_count": 179,
->>>>>>> 2eb5b0d9
    "metadata": {},
    "outputs": [],
    "source": [
@@ -163,22 +151,14 @@
   },
   {
    "cell_type": "code",
-<<<<<<< HEAD
-   "execution_count": 9,
-=======
    "execution_count": 180,
->>>>>>> 2eb5b0d9
    "metadata": {},
    "outputs": [
     {
      "name": "stdout",
      "output_type": "stream",
      "text": [
-<<<<<<< HEAD
-      "F1-score: 0.733\n"
-=======
       "F1-score: 0.742\n"
->>>>>>> 2eb5b0d9
      ]
     }
    ],
@@ -190,11 +170,7 @@
   },
   {
    "cell_type": "code",
-<<<<<<< HEAD
-   "execution_count": 10,
-=======
    "execution_count": 181,
->>>>>>> 2eb5b0d9
    "metadata": {},
    "outputs": [],
    "source": [
